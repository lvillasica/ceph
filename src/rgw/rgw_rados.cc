--- conflicted
+++ resolved
@@ -2373,10 +2373,6 @@
   return cls_obj_complete_op(bucket, CLS_RGW_OP_DEL, tag, epoch, ent, RGW_OBJ_CATEGORY_NONE);
 }
 
-<<<<<<< HEAD
-int RGWRados::cls_bucket_list(rgw_bucket& bucket, string start, string prefix,
-		              uint32_t num, map<string, RGWObjEnt>& m,
-=======
 int RGWRados::cls_obj_complete_cancel(rgw_bucket& bucket, string& tag, string& name)
 {
   RGWObjEnt ent;
@@ -2384,8 +2380,8 @@
   return cls_obj_complete_op(bucket, CLS_RGW_OP_ADD, tag, 0, ent, RGW_OBJ_CATEGORY_NONE);
 }
 
-int RGWRados::cls_bucket_list(rgw_bucket& bucket, string start, uint32_t num, map<string, RGWObjEnt>& m,
->>>>>>> d0c6ad0f
+int RGWRados::cls_bucket_list(rgw_bucket& bucket, string start, string prefix,
+		              uint32_t num, map<string, RGWObjEnt>& m,
 			      bool *is_truncated, string *last_entry)
 {
   dout(10) << "cls_bucket_list " << bucket << " start " << start << " num " << num << dendl;
